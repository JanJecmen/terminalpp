# Tests
#
# A simple executable target for the tests is created from all test sources

cmake_minimum_required (VERSION 3.5)

file(GLOB_RECURSE TESTS_HELPERS "../helpers/tests/*.h" "../helpers/tests/*.cpp")
file(GLOB_RECURSE TESTS_UI "../ui/tests/*.h" "../ui/tests/*.cpp")
file(GLOB_RECURSE TESTS_UI_TERM "../ui-terminal/tests/*.h" "../ui-terminal/tests/*.cpp")

<<<<<<< HEAD
#if(ARCH_WINDOWS)
#    add_link_options("/Profile")
#endif()


#if(UNIX)
#    SET(CMAKE_CXX_FLAGS  "${CMAKE_CXX_FLAGS} -g -O0 --coverage")
#    SET(CMAKE_EXE_LINKER_FLAGS  "${CMAKE_EXE_LINKER_FLAGS} --coverage")
#endif()
=======
if(ARCH_WINDOWS)
    add_link_options("/Profile")
endif()
>>>>>>> 4cd335da


#if(UNIX)
#    SET(CMAKE_CXX_FLAGS  "${CMAKE_CXX_FLAGS} -g -O0 --coverage")
#    SET(CMAKE_EXE_LINKER_FLAGS  "${CMAKE_EXE_LINKER_FLAGS} --coverage")
#endif()

add_executable(tests "main-tests.cpp" ${TESTS_HELPERS} ${TESTS_UI} ${TESTS_UI_TERM})
target_link_libraries(tests libui)

#if(UNIX)
#    set(GCOV "gcov-8")
#    add_custom_target(coverage
        #COMMAND lcov --gcov-tool ${GCOV} -directory . --zerocounters
        #COMMAND lcov --gcov-tool ${GCOV} -c -i -d . -o coverage.base
        #COMMAND tests
        #COMMAND lcov --gcov-tool ${GCOV} --directory . --capture --output-file coverage.info
        #COMMAND lcov --gcov-tool ${GCOV} -a coverage.base -a coverage.info --output-file coverage.total
        ##COMMAND lcov --gcov-tool ${GCOV} --remove coverage.total ${COVERAGE_LCOV_EXCLUDES} --output-file ${PROJECT_BINARY_DIR}/${Coverage_NAME}.info.cleaned
        #COMMAND genhtml  -o coverage ${PROJECT_BINARY_DIR}/coverage.info.cleaned
        #COMMAND ${CMAKE_COMMAND} -E remove coverage.base coverage.total ${PROJECT_BINARY_DIR}/coverage.info.cleaned
        #WORKING_DIRECTORY ${PROJECT_BINARY_DIR}
        #DEPENDS tests
    #)
#endif()<|MERGE_RESOLUTION|>--- conflicted
+++ resolved
@@ -7,23 +7,6 @@
 file(GLOB_RECURSE TESTS_HELPERS "../helpers/tests/*.h" "../helpers/tests/*.cpp")
 file(GLOB_RECURSE TESTS_UI "../ui/tests/*.h" "../ui/tests/*.cpp")
 file(GLOB_RECURSE TESTS_UI_TERM "../ui-terminal/tests/*.h" "../ui-terminal/tests/*.cpp")
-
-<<<<<<< HEAD
-#if(ARCH_WINDOWS)
-#    add_link_options("/Profile")
-#endif()
-
-
-#if(UNIX)
-#    SET(CMAKE_CXX_FLAGS  "${CMAKE_CXX_FLAGS} -g -O0 --coverage")
-#    SET(CMAKE_EXE_LINKER_FLAGS  "${CMAKE_EXE_LINKER_FLAGS} --coverage")
-#endif()
-=======
-if(ARCH_WINDOWS)
-    add_link_options("/Profile")
-endif()
->>>>>>> 4cd335da
-
 
 #if(UNIX)
 #    SET(CMAKE_CXX_FLAGS  "${CMAKE_CXX_FLAGS} -g -O0 --coverage")
